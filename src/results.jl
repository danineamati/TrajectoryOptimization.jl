--- conflicted
+++ resolved
@@ -330,108 +330,6 @@
         copy(r.Cx),copy(r.Cu),copy(r.active_set),copy(r.ρ),copy(r.dρ))
 end
 
-<<<<<<< HEAD
-
-################################################################################
-#                                                                              #
-#                        DIRCOL VARIABLES STRUCTURE                            #
-#                                                                              #
-################################################################################
-
-struct DircolVars{T}
-    Z::Vector{T}
-    X::SubArray{T}
-    U::SubArray{T}
-end
-
-function DircolVars(Z::Vector,n::Int,m::Int,N::Int)
-    z = reshape(Z,n+m,N)
-    X = view(z,1:n,:)
-    U = view(z,n+1:n+m,:)
-    DircolVars(Z,X,U)
-end
-
-function DircolVars(n::Int,m::Int,N::Int)
-    Z = zeros((n+m)N)
-    z = reshape(Z,n+m,N)
-    X = view(z,1:n,:)
-    U = view(z,n+1:n+m,:)
-    DircolVars(Z,X,U)
-end
-
-function DircolVars(X::Matrix,U::Matrix)
-    Z = packZ(X,U)
-    n,m,N = get_sizes(X,U)
-    DircolVars(Z,n,m,N)
-end
-
-function DircolVars(res::SolverIterResults)
-    DircolVars(to_array(res.X), to_array(res.U))
-end
-
-DiffFloat = Union{Float64,ForwardDiff.Dual}
-struct DircolResults <: SolverIterResults
-    vars::DircolVars
-    # vars_::DircolVars
-    Z::Vector{Float64}
-    X::SubArray{Float64}
-    U::SubArray{Float64}
-    fVal::Matrix{Float64}
-    X_::Union{Matrix{Float64},SubArray{Float64}}
-    U_::Union{Matrix{Float64},SubArray{Float64}}
-    fVal_::Matrix{Float64}
-    A::Array{Float64,3}
-    B::Array{Float64,3}
-    weights::Vector{Float64}
-    # c_colloc::Matrix{Float64}
-    # ceq::Matrix{Float64}
-    # c::Matrix{Float64}
-    # DircolResults(Z,X,U,fVal,X_,U_,fVal_,A,B,weights) =
-    #     new(Z,X,U,fVal,X_,U_,fVal_,A,B,weights)
-end
-#
-# abstract type DircolMethod end
-#
-# type HermiteSimpson <: DircolMethod end
-
-function DircolResults(solver::Solver,method::Symbol)
-    DircolResults(get_sizes(solver)...,method)
-end
-
-function DircolResults(n::Int,m::Int,N::Int,method::Symbol)
-    N,N_ = get_N(N,method)
-    Z = zeros(N*(n+m))
-    vars = DircolVars(Z,n,m,N)
-    X,U = vars.X,vars.U
-    fVal = zero(X)
-    if method == :hermite_simpson
-        X_ = zeros(n,N_)
-        U_ = zeros(m,N_)
-        fVal_ = zeros(n,N_)
-        A = zeros(n,n,N_)
-        B = zeros(n,m,N_)
-    elseif method == :midpoint
-        X_ = zeros(n,N) # midpoints plus terminal
-        U_ = U
-        fVal_ = zero(X_)
-        N_ = size(X_,2)
-        A = zeros(n,n,N_)
-        B = zeros(n,m,N_)
-    else
-        X_ = X
-        U_ = U
-        fVal_ = fVal
-        N_ = size(X_,2)
-        A = zeros(n,n+m,N_) # These methods conveniently use the gradient of Z
-        B = zeros(0,0,N_)
-    end
-
-    weights = get_weights(method,N_)
-    DircolResults(vars,Z,X,U,fVal,X_,U_,fVal_,A,B,weights)
-end
-
-=======
->>>>>>> 9d542091
 #############
 # Utilities #
 #############
@@ -495,19 +393,12 @@
         p,pI,pE = get_num_constraints(solver)
         p_N,pI_N,pE_N = get_num_terminal_constraints(solver)
 
-<<<<<<< HEAD
         m̄,mm = get_num_controls(solver)
 
-        results = ConstrainedVectorResults(n,mm,p,N,p_N,TrajectoryVariable)
+        results = ConstrainedVectorResults(nn,mm,p,N,p_N,TrajectoryVariable)
 
         # Set initial penalty term values
         copyto!(results.μ, results.μ*solver.opts.μ_initial) # TODO change to assign, not multiply: μ_initial needs to be initialized as an array instead of float
-=======
-        results = ConstrainedVectorResults(nn,mm,p,N,p_N)
-
-        # Set initial penalty term values
-        results.μ .*= solver.opts.penalty_initial # TODO change to assign, not multiply: penalty_initial needs to be initialized as an array instead of float
->>>>>>> 9d542091
 
         # Special penalty initializations
         if solver.state.minimum_time
