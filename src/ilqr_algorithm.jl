--- conflicted
+++ resolved
@@ -50,10 +50,7 @@
 
     # Initialize expected change in cost-to-go
     Δv = [0.0 0.0]
-<<<<<<< HEAD
-
-=======
->>>>>>> 97ccb7d9
+
 
     # Terminal constraints
     if res isa ConstrainedResults
@@ -87,7 +84,6 @@
             Qu = lu + fu'*s[k+1]
             Qxx = lxx + fx'*S[k+1]*fx
 
-<<<<<<< HEAD
             Quu = luu + fu'*S[k+1]*fu + res.ρ[1]*I
             Qux = fu'*S[k+1]*fx
         else
@@ -108,10 +104,6 @@
             Qux = fu'*S[:,:,k+1]*fx
 
         end
-=======
-        Quu = luu + fu'*S[:,:,k+1]*fu + mu[1]*eye(m)
-        Qux = fu'*S[:,:,k+1]*fx
->>>>>>> 97ccb7d9
 
         # Constraints
         if res isa ConstrainedResults
@@ -130,7 +122,6 @@
             Qux += Cu'*Iμ[k]*Cx
         end
 
-<<<<<<< HEAD
         # regularization
         if !isposdef(Hermitian(Array(Quu)))  # need to wrap Array since isposdef doesn't work for static arrays
             regularization_update!(res,solver,true)
@@ -157,35 +148,6 @@
 
             Δv += [vec(Qu)'*vec(d[:,k]) 0.5*vec(d[:,k])'*Quu*vec(d[:,k])]
         end
-=======
-        Quu = Hermitian(Quu)
-
-        try
-            chol(Quu)
-        catch
-            println("unreliable regularization")
-            # if solver.opts.verbose
-            #     println("regularized (normal bp)")
-            # end
-            #
-            # if size(Quu,1) == 1
-            #     mu[1] += -10.0*Quu[1]
-            # else
-            #     mu[1] += -10.0*minimum(eigvals(Quu))
-            # end
-            # println("mu: $(mu[1])")
-            # k = N-1
-            # continue
-        end
-
-        # Compute gains
-        K[:,:,k] = Quu\Qux
-        d[:,k] = Quu\Qu
-        s[:,k] = Qx - Qux'd[:,k]
-        S[:,:,k] = Qxx - Qux'K[:,:,k]
-
-        Δv += [vec(Qu)'*vec(d[:,k]) 0.5*vec(d[:,k])'*Quu*vec(d[:,k])]
->>>>>>> 97ccb7d9
 
         k = k - 1;
     end
@@ -243,11 +205,7 @@
     end
 
     # Initialization of expected change in cost-to-go
-<<<<<<< HEAD
     Δv = [0. 0.]
-=======
-    Δv = [0.0 0.0]
->>>>>>> 97ccb7d9
 
     k = N-1
 
@@ -287,7 +245,6 @@
 
         s[:,k] = Qx - Qxu*(Wuu.R\(Wuu.R'\Qu))
 
-<<<<<<< HEAD
         try  # Regularization
             Su[:,:,k] = chol_minus(Wxx.R,(Wuu.R')\(Qxu'))
         catch ex
@@ -303,28 +260,6 @@
 
         # Expected change in cost-to-go
         Δv += [vec(Qu)'*vec(d[:,k]) 0.5*vec(d[:,k])'*Wuu.R*Wuu.R*vec(d[:,k])]
-=======
-        # Regularization
-        try
-            Su[:,:,k] = chol_minus(Wxx[:R],Wuu[:R]'\Qxu')
-        catch
-            println("unreliable regularization")
-            # if solver.opts.verbose
-            #     println("regularized (sqrt bp)")
-            # end
-            #
-            # if size(Wuu[:R],1) == 1
-            #     mu[1] += -10.0*Wuu[:R][1]
-            # else
-            #     mu[1] += -10.0*minimum(eigvals(Wuu[:R]))
-            # end
-            # k = N-1
-            # continue
-        end
-
-        # Expected change in cost-to-go
-        Δv += [vec(Qu)'*vec(d[:,k]) 0.5*(vec(d[:,k])'*Wuu[:R])*(Wuu[:R]*vec(d[:,k]))]
->>>>>>> 97ccb7d9
 
         k = k - 1;
     end
@@ -370,13 +305,7 @@
     s = zeros(n+m)
 
     # Initialization of expected change in cost-to-go
-<<<<<<< HEAD
     Δv = [0. 0.]
-=======
-    Δv = [0.0 0.0]
-
-    mu = res.mu_reg
->>>>>>> 97ccb7d9
 
     # Boundary conditions
     if use_static
@@ -499,16 +428,11 @@
 
         Qxx = Lxx + Lxy*Ad + Ad'*Lxy' + Ad'*Lyy*Ad
         Quu = Luu + Luy*Bd + Bd'*Luy' + Bd'*Lyy*Bd
-<<<<<<< HEAD
         Qvv = Lvv + Lyv'*Cd + Cd'*Lyv + Cd'*Lyy*Cd + res.ρ[1]*I
-=======
-        Qvv = Lvv + Lyv'*Cd + Cd'*Lyv + Cd'*Lyy*Cd + mu[1]*eye(m)
->>>>>>> 97ccb7d9
         Qxu = Lxu + Lxy*Bd + Ad'*Luy' + Ad'*Lyy*Bd
         Qxv = Lxv + Lxy*Cd + Ad'*Lyv + Ad'*Lyy*Cd
         Quv = Luv + Luy*Cd + Bd'*Lyv + Bd'*Lyy*Cd
 
-<<<<<<< HEAD
         # Qvv = Hermitian(Qvv)
         #TODO check regularization
         # regularization
@@ -543,42 +467,6 @@
             Quu_ = Quu + Quv*b[:,:,k+1] + b[:,:,k+1]'*Quv' + b[:,:,k+1]'*Qvv*b[:,:,k+1] + res.ρ[1]*I
             Qxu_ = Qxu + K[:,:,k+1]'*Quv' + Qxv*b[:,:,k+1] + K[:,:,k+1]'*Qvv*b[:,:,k+1]
         end
-=======
-        Qvv = Hermitian(Qvv)
-
-        #TODO fix regularization?
-        try
-            chol(Qvv)
-        catch
-            println("unreliable regularization")
-            # if solver.opts.verbose
-            #     println("regularized (foh bp)")
-            #     println("Qvv: $Qvv")
-            #     println("iteration: $k")
-            # end
-            #
-            # if size(Qvv,1) == 1
-            #     mu[1] += -10.0*Qvv[1]
-            # else
-            #     mu[1] += -10.0*minimum(eigvals(Qvv))
-            # end
-            # println("mu: $(mu[1])\n")
-            # println("isposdef?:\n $(Qvv + mu[1]*eye(m))")
-            #
-            # k = N-1
-            # continue
-        end
-
-        K[:,:,k+1] = -Qvv\Qxv'
-        b[:,:,k+1] = -Qvv\Quv'
-        d[:,k+1] = -Qvv\vec(Qv)
-
-        Qx_ = vec(Qx) + K[:,:,k+1]'*vec(Qv) + Qxv*vec(d[:,k+1]) + K[:,:,k+1]'Qvv*d[:,k+1]
-        Qu_ = vec(Qu) + b[:,:,k+1]'*vec(Qv) + Quv*vec(d[:,k+1]) + b[:,:,k+1]'*Qvv*d[:,k+1]
-        Qxx_ = Qxx + Qxv*K[:,:,k+1] + K[:,:,k+1]'*Qxv' + K[:,:,k+1]'*Qvv*K[:,:,k+1]
-        Quu_ = Quu + Quv*b[:,:,k+1] + b[:,:,k+1]'*Quv' + b[:,:,k+1]'*Qvv*b[:,:,k+1]
-        Qxu_ = Qxu + K[:,:,k+1]'*Quv' + Qxv*b[:,:,k+1] + K[:,:,k+1]'*Qvv*b[:,:,k+1]
->>>>>>> 97ccb7d9
 
         # cache (approximate) cost-to-go at timestep k
         s[1:n] = Qx_
@@ -589,20 +477,15 @@
         S[n+1:n+m,1:n] = Qxu_'
 
         # line search terms
-<<<<<<< HEAD
         if use_static
             Δv += [-vec(Qv)'*vec(d[k+1]) 0.5*vec(d[k+1])'*Qvv*vec(d[k+1])]
         else
             Δv += [-vec(Qv)'*vec(d[:,k+1]) 0.5*vec(d[:,k+1])'*Qvv*vec(d[:,k+1])]
         end
-=======
-        Δv += [-vec(Qv)'*vec(d[:,k+1]) 0.5*vec(d[:,k+1])'*Qvv*vec(d[:,k+1])]
->>>>>>> 97ccb7d9
 
         # at last time step, optimize over final control
         if k == 1
             Quu_ = Hermitian(Quu_)
-<<<<<<< HEAD
             if !isposdef(Quu_)
                 regularization_update!(res,solver::Solver,true)
                 k = N-1
@@ -618,30 +501,6 @@
                 d[1] = -Quu_\vec(Qu_)
 
                 res.s[1] = Qx_ + Qxu_*vec(d[1])
-=======
-            #TODO fix regularization
-            try
-                chol(Quu_)
-            catch
-                println("unreliable regularization")
-                # if solver.opts.verbose
-                #     println("regularized (foh bp)")
-                #     println("iteration: $k")
-                # end
-                #
-                # if size(Quu_,1) == 1
-                #     mu[1] += -10.0*Quu_[1]
-                # else
-                #     mu[1] += -10.0*minimum(eigvals(Quu_))
-                # end
-                # k = N-1
-                # continue
-            end
-
-            K[:,:,1] = -Quu_\Qxu_'
-            b[:,:,1] = zeros(m,m)
-            d[:,1] = -Quu_\vec(Qu_)
->>>>>>> 97ccb7d9
 
                 Δv += [-vec(Qu_)'*vec(d[1]) 0.5*vec(d[1])'*Quu_*vec(d[1])]
             else
@@ -649,14 +508,10 @@
                 b[:,:,1] = zeros(m,m)
                 d[:,1] = -Quu_\vec(Qu_)
 
-<<<<<<< HEAD
                 res.s[:,1] = Qx_ + Qxu_*vec(d[:,1])
 
                 Δv += [-vec(Qu_)'*vec(d[:,1]) 0.5*vec(d[:,1])'*Quu_*vec(d[:,1])]
             end
-=======
-            Δv += [vec(Qu_)'*vec(d[:,1]) 0.5*vec(d[:,1])'*Quu_*vec(d[:,1])]
->>>>>>> 97ccb7d9
         end
 
         k = k - 1;
@@ -760,11 +615,7 @@
             max_c = max_violation(res)
             println("- Max constraint violation: $max_c")
         end
-<<<<<<< HEAD
         println("- Expected improvement (Δv): $(Δv[1]+Δv[2])")
-=======
-        println("- Expected improvement (Δv): $((Δv[1] + Δv[2]))")
->>>>>>> 97ccb7d9
         println("- Actual improvement : $(J_prev-J)")
         println("- (z = $z, α = $(2.0*alpha)")
     end
