import Base.println

# ~~~~~~~~~~~~~~~~~~~~~~~~~~~~~~~~~~~~~~~~~~~~~~~~~~~~~~~~~~~~~~~~~~~~~~~~~~~~~~
# FILE CONTENTS:
#     SUMMARY: Methods for settings and solving iLQR problems
#
#     METHODS
#         solve(solver, X0, U0): Call infeasible solver.
#         solve(solver, X0, []): Call infeasible solver and set controls to zeros
#         solve(solver, U0): Solve iLQR problem with initial guess for controls
#         solve(solver): Solve iLQR problem with random initial guess for controls
#         _solve: lower-level method for setting and solving iLQR problem
# ~~~~~~~~~~~~~~~~~~~~~~~~~~~~~~~~~~~~~~~~~~~~~~~~~~~~~~~~~~~~~~~~~~~~~~~~~~~~~~

"""
$(SIGNATURES)
Solve the trajectory optimization problem defined by `solver`, with `U0` as the
initial guess for the controls
"""
function solve(solver::Solver, X0::VecOrMat, U0::VecOrMat)::Tuple{SolverResults,Dict}
    # If infeasible without control initialization, initialize controls to zero
    isempty(U0) ? U0 = zeros(solver.m,solver.N-1) : nothing

    # Unconstrained original problem with infeasible start: convert to a constrained problem for solver
    if isa(solver.obj, UnconstrainedObjective)
        solver.state.unconstrained_original_problem = true
        solver.state.infeasible = true
        obj_c = ConstrainedObjective(solver.obj)
        solver = Solver(solver.model, obj_c, integration=solver.integration, dt=solver.dt, opts=solver.opts)
    end

    results, stats = _solve(solver,U0,X0)
    return results, stats
end

function solve(solver::Solver,U0::VecOrMat)::Tuple{SolverResults,Dict}
    _solve(solver,U0)
end

function solve(solver::Solver)::Tuple{SolverResults,Dict}
    # Generate random control sequence
    U0 = rand(solver.model.m, solver.N-1)
    solve(solver,U0)
end

"""
$(SIGNATURES)
Warm start solver with results from a previous solve.
# Arguments
* infeasible (bool): solve problem using infeasible controls. False by default
* warm_start (bool): warm start solver by passing lagrange multipliers from the previous problem. True by default.
"""
function solve(solver::Solver, results::SolverVectorResults; infeasible=false, warm_start=:true)
    U0 = to_array(results.U)
    if infeasible
        X0 = to_array(results.X)
    else
        X0 = Array{Float64,2}(undef,0,0)
    end
    if warm_start
        λ = deepcopy(results.λ)
        push!(λ, results.λN)
    else
        λ = []
    end
    _solve(solver, U0, X0, λ=λ)
end

"""
$(SIGNATURES)
    Solve constrained optimization problem specified by `solver`
# Arguments
* solver::Solver
* U0::Matrix{Float64} - initial control trajectory
* X0::Matrix{Float64} (optional) - initial state trajectory. If specified, it will solve use infeasible controls
* λ::Vector{Vector} (optional) - initial Lagrange multipliers for warm starts. Must be passed in as a N+1 Vector of Vector{Float64}, with the N+1th entry the Lagrange multipliers for the terminal constraint.
"""
function _solve(solver::Solver{M,Obj}, U0::Array{Float64,2}, X0::Array{Float64,2}=Array{Float64}(undef,0,0); λ::Vector=[], μ::Vector=[], prevResults=ConstrainedVectorResults(), bmark_stats::BenchmarkGroup=BenchmarkGroup())::Tuple{SolverResults,Dict} where {M<:Model,Obj<:Objective}
    # Reset the solver (evals and state)
    reset(solver)

    # Start timer
    t_start = time_ns()

    # Check for penalty burn-in mode
    if !solver.opts.use_penalty_burnin
        solver.state.penalty_only = false
    end

    # Check for minimum time solve
    is_min_time(solver) ? solver.state.minimum_time = true : solver.state.minimum_time = false

    # Check for infeasible start
    isempty(X0) ? solver.state.infeasible = false : solver.state.infeasible = true

    # Check for constrained solve
    if solver.state.infeasible || solver.state.minimum_time || Obj <: ConstrainedObjective
        solver.state.constrained = true
    else
        solver.state.constrained = false
        iterations_outerloop_original = solver.opts.iterations_outerloop
        solver.opts.iterations_outerloop = 1
    end

    #****************************#
    #       INITIALIZATION       #
    #****************************#
    n,m,N = get_sizes(solver)
    m̄,mm = get_num_controls(solver)
    n̄,nn = get_num_states(solver)

    if isempty(prevResults)
        results = init_results(solver, X0, U0, λ=λ, μ=μ)
    else
        println("using previous results as warm start")
        results = prevResults
    end

    # Unpack results for convenience
    X = results.X # state trajectory
    U = results.U # control trajectory
    X_ = results.X_ # updated state trajectory
    U_ = results.U_ # updated control trajectory

    # Set up logger
    logger = default_logger(solver)


    #****************************#
    #           SOLVER           #
    #****************************#
    ## Initial rollout
    if !solver.state.infeasible && isempty(prevResults)
        X[1][1:n] = solver.obj.x0
        flag = rollout!(results,solver) # rollout new state trajectoy
        !flag ? error("Bad initial control sequence") : nothing
    end

    if solver.state.constrained && isempty(prevResults)
        update_constraints!(results, solver)

        # Update constraints Jacobians; if fixed (ie, no custom constraints) set solver state to not update
        update_jacobians!(results,solver,:constraints)
        !check_custom_constraints(solver.obj) ? solver.state.fixed_constraint_jacobians = true : solver.state.fixed_constraint_jacobians = false
        !check_custom_terminal_constraints(solver.obj) ? solver.state.fixed_terminal_constraint_jacobian = true : solver.state.fixed_terminal_constraint_jacobian = false
    end

    # Solver Statistics
    iter = 0 # counter for total number of iLQR iterations
    iter_outer = 1
    iter_inner = 1
    iter_max_mu = Inf
    time_setup = time_ns() - t_start
    J_hist = Vector{Float64}()
    grad_norm_hist = Vector{Float64}()
    c_max_hist = Vector{Float64}()
    c_max_increase = 0
    Δc_max = Inf
    c_l2_norm_hist = Vector{Float64}()
    cn_Quu_hist = Vector{Float64}()
    cn_S_hist = Vector{Float64}()
    outer_updates = Int[]
    t_solve_start = time_ns()

    #****************************#
    #         OUTER LOOP         #
    #****************************#

    dJ = Inf
    gradient = Inf
    Δv = [Inf, Inf]

    with_logger(logger) do
    for j = 1:solver.opts.iterations_outerloop
        iter_outer = j
        @info "Outer loop $j (begin)"

        if solver.state.constrained && j == 1
            copyto!(results.C_prev,results.C)
        end
        c_max = 0.  # Init max constraint violation to increase scope
        dJ_zero_counter = 0  # Count how many time the forward pass is unsuccessful

        J_prev = cost(solver, results, X, U)
        j == 1 ? push!(J_hist, J_prev) : nothing  # store the first cost

        #****************************#
        #         INNER LOOP         #
        #****************************#

        for ii = 1:solver.opts.iterations_innerloop
            iter_inner = ii

            ### BACKWARD PASS ###
            update_jacobians!(results, solver)
            Δv = backwardpass!(results, solver)

            ### FORWARDS PASS ###
            J = forwardpass!(results, solver, Δv, J_prev)
            push!(J_hist,J)

            # gradient
            gradient = update_gradient(results,solver)
            push!(grad_norm_hist,gradient)

            # condition numbers
            cn_Quu = backwardpass_max_condition_number(results.bp)
            cn_S = backwardpass_max_condition_number(results)
            push!(cn_Quu_hist,cn_Quu)
            push!(cn_S_hist,cn_S)

            # increment iLQR inner loop counter
            iter += 1

            if solver.opts.live_plotting
                display(plot(to_array(results.U)'))
                # p = plot()
                # plot_trajectory!(results.U)
                # display(p)
            end

            ### UPDATE RESULTS ###
            copyto!(X,X_)
            copyto!(U,U_)

            dJ = copy(abs(J-J_prev)) # change in cost
            J_prev = copy(J)
            dJ == 0 ? dJ_zero_counter += 1 : dJ_zero_counter = 0

            if solver.state.constrained
                c_max = max_violation(results)
                c_ℓ2_norm = constraint_ℓ2_norm(results)
                iter > 1 ? Δc_max = c_max_hist[end] - c_max : nothing
                push!(c_max_hist, c_max)
                push!(c_l2_norm_hist, c_ℓ2_norm)

                μ_max = maximum(maximum.(results.μ))

                @logmsg InnerLoop :c_max value=c_max

                if c_max <= solver.opts.constraint_tolerance_second_order_dual_update && solver.opts.use_second_order_dual_update
                    solver.state.second_order_dual_update = true
                end
                if (solver.state.penalty_only && c_max < solver.opts.constraint_tolerance_intermediate) && solver.opts.use_penalty_burnin
                    solver.state.penalty_only = false
                    @logmsg InnerLoop "Switching to multipier updates"
                end

                if solver.state.second_order_dual_update
                    @logmsg InnerLoop "λ 2-update"
                end

                if μ_max == solver.opts.penalty_max && iter_max_mu > iter
                    iter_max_mu = iter
                end

            end

            if solver.opts.use_nesterov && Δc_max < 0
                c_max_increase += 1
                if c_max_increase > 1000
                    results.nesterov .= [0.,1.]
                    @logmsg InnerLoop "Reset Nesterov"
                    c_max_increase = 0
                end
            end

            @logmsg InnerLoop :iter value=iter
            @logmsg InnerLoop :cost value=J
            @logmsg InnerLoop :dJ value=dJ loc=3
            @logmsg InnerLoop :grad value=gradient
            @logmsg InnerLoop :j value=j
            @logmsg InnerLoop :zero_count value=dJ_zero_counter
            @logmsg InnerLoop :Δc value=Δc_max
            @logmsg InnerLoop :maxmu value=μ_max
            musat = sum(count.(map(x->x.>=solver.opts.penalty_max,results.μ))) / sum(length.(results.μ))
            @logmsg InnerLoop :musat value=musat
            @logmsg InnerLoop :cn value=cn_S


            ii % 10 == 1 ? print_header(logger,InnerLoop) : nothing
            print_row(logger,InnerLoop)

            evaluate_convergence(solver,:inner,dJ,c_max,gradient,iter,j,dJ_zero_counter) ? break : nothing
            if J > solver.opts.max_cost_value
                @warn "Cost exceded maximum allowable cost - solve terminated"

                stats = Dict("iterations"=>iter,
                    "outer loop iterations"=>iter_outer,
                    "runtime"=>float(time_ns() - t_solve_start)/1e9,
                    "setup_time"=>float(time_setup)/1e9,
                    "cost"=>J_hist,
                    "c_max"=>c_max_hist,
                    "c_l2_norm"=>c_l2_norm_hist,
                    "gradient norm"=>grad_norm_hist,
                    "outer loop iteration index"=>outer_updates,
                    "S condition number"=>cn_S_hist,
                    "Quu condition number"=>cn_Quu_hist,)

                return results, stats
            end
        end
        ### END INNER LOOP ###

        #****************************#
        #    TERMINATION CRITERIA    #
        #****************************#
        # Check if maximum constraint violation satisfies termination criteria AND cost or gradient tolerance convergence
        evaluate_convergence(solver,:outer,dJ,c_max,gradient,iter,0,dJ_zero_counter) ? break : nothing

        #****************************#
        #      OUTER LOOP UPDATE     #
        #****************************#

        # update multiplier and penalty terms
        outer_loop_update(results,solver,j)
        update_constraints!(results, solver)
        J_prev = cost(solver, results, results.X, results.U)

        #****************************#
        #    TERMINATION CRITERIA    #
        #****************************#
        # Check if maximum constraint violation satisfies termination criteria AND cost or gradient tolerance convergence
        converged = evaluate_convergence(solver,:outer,dJ,c_max,gradient,iter,0,dJ_zero_counter)


        # Logger output
        @logmsg OuterLoop :outeriter value=j
        @logmsg OuterLoop :iter value=iter
        @logmsg OuterLoop :iterations value=iter_inner
        print_header(logger,OuterLoop)
        print_row(logger,OuterLoop)

        push!(outer_updates,iter)
<<<<<<< HEAD

        if converged; break end
=======
>>>>>>> a5efcf8b
    end
    end
    ### END OUTER LOOP ###

    solver.state.constrained ? nothing : solver.opts.iterations_outerloop = iterations_outerloop_original

    # Run Stats
    stats = Dict("iterations"=>iter,
        "outer loop iterations"=>iter_outer,
        "runtime"=>float(time_ns() - t_solve_start)/1e9,
        "setup_time"=>float(time_setup)/1e9,
        "cost"=>J_hist,
        "c_max"=>c_max_hist,
        "c_l2_norm"=>c_l2_norm_hist,
        "gradient norm"=>grad_norm_hist,
        "outer loop iteration index"=>outer_updates,
        "S condition number"=>cn_S_hist,
        "Quu condition number"=>cn_Quu_hist,
        "max_mu_iteration"=>iter_max_mu)

    if !isempty(bmark_stats)
        for key in intersect(keys(bmark_stats), keys(stats))
            if stats[key] isa Vector
                if length(stats[key]) > 0
                    bmark_stats[key] = stats[key][end]
                else
                    bmark_stats[key] = 0
                end
            else
                bmark_stats[key] = stats[key]
            end
        end
    end

    if ((iter_outer == solver.opts.iterations_outerloop) && (iter_inner == solver.opts.iterations)) && solver.opts.verbose
        @warn "*Solve reached max iterations*"
    end

    ### Infeasible -> feasible trajectory
    if solver.state.infeasible
        @info "Infeasible solve complete"

        # run single backward pass/forward pass to get dynamically feasible solution (ie, remove infeasible controls)
        results_feasible = results
        get_feasible_trajectory!(results_feasible,solver)

        # resolve feasible solution if necessary (should be fast)
        if solver.opts.resolve_feasible  # TODO: This should be done in an outside function that calls solve

            @info "Resolving feasible"

            # create unconstrained solver from infeasible solver if problem is unconstrained
            if solver.state.unconstrained_original_problem
                obj = solver.obj
                obj_uncon = UnconstrainedObjective(obj.cost, obj.tf, obj.x0, obj.xf)
                solver_feasible = Solver(solver.model,obj_uncon,integration=solver.integration,dt=solver.dt,opts=solver.opts)
            else
                solver_feasible = solver
            end

            # Reset second order dual update flag
            solver_feasible.state.second_order_dual_update = false

            # Resolve feasible problem with warm start
<<<<<<< HEAD
            results_feasible, stats_feasible = _solve(solver_feasible,to_array(results_feasible.U),prevResults=results_feasible)
=======
            results_feasible, stats_feasible = _solve(solver_feasible,to_array(results_feasible.U))#,λ=results_feasible.λ)
            # results_feasible, stats_feasible = _solve(solver_feasible,to_array(results_feasible.U),prevResults=results_feasible)

>>>>>>> a5efcf8b

            # Merge stats
            for key in keys(stats_feasible)
                stats[key * " (infeasible)"] = stats[key]
            end
            stats["iterations"] += stats_feasible["iterations"]
            stats["outer loop iterations"] += stats_feasible["outer loop iterations"]
            stats["runtime"] += stats_feasible["runtime"]
            stats["setup_time"] += stats_feasible["setup_time"]
            append!(stats["cost"], stats_feasible["cost"])
            append!(stats["c_max"], stats_feasible["c_max"])
            append!(stats["c_l2_norm"], stats_feasible["c_l2_norm"])
            append!(stats["gradient norm"], stats_feasible["gradient norm"])
            append!(stats["Quu condition number"], stats_feasible["Quu condition number"])
            append!(stats["S condition number"], stats_feasible["S condition number"])
            return results_feasible, stats
        end

        # return feasible results
        @info "*Solve Complete*"
        return results, stats

    # if feasible solve, return results
    else
        @info "*Solve Complete*"
        return results, stats
    end
end

"""
$(SIGNATURES)
    Check convergence
    -return true is convergence criteria is met, else return false
"""
function evaluate_convergence(solver::Solver, loop::Symbol, dJ::Float64, c_max::Float64, gradient::Float64, iter_total::Int64, iter_outerloop::Int64, dJ_zero_counter::Int)
    # Check total iterations
    if iter_total >= solver.opts.iterations
        return true
    end
    if loop == :inner
        # Check for gradient convergence
        if ((~solver.state.constrained && gradient < solver.opts.gradient_norm_tolerance) || (solver.state.constrained && gradient < solver.opts.gradient_norm_tolerance_intermediate && iter_outerloop != solver.opts.iterations_outerloop))
            return true
        elseif ((solver.state.constrained && gradient < solver.opts.gradient_norm_tolerance && c_max < solver.opts.constraint_tolerance))
            return true
        end

        # Outer loop update if forward pass is repeatedly unsuccessful
        if dJ_zero_counter > solver.opts.dJ_counter_limit
            return true
        end

        # Check for cost convergence
            # note the  dJ > 0 criteria exists to prevent loop exit when forward pass makes no improvement
        if ((~solver.state.constrained && (0.0 < dJ < solver.opts.cost_tolerance)) || (solver.state.constrained && (0.0 < dJ < solver.opts.cost_tolerance_intermediate) && iter_outerloop != solver.opts.iterations_outerloop))
            return true
        elseif ((solver.state.constrained && (0.0 < dJ < solver.opts.cost_tolerance) && c_max < solver.opts.constraint_tolerance))
            return true
        end
    end

    if loop == :outer
        if solver.state.constrained
            if c_max < solver.opts.constraint_tolerance && ((0.0 <= dJ < solver.opts.cost_tolerance) || gradient <= solver.opts.gradient_norm_tolerance)
                return true
            end
        end

        # Kick out of infeasible solve early if the solution will be passed to another (feasible) solve
        if solver.opts.resolve_feasible && solver.state.infeasible && dJ < solver.opts.cost_tolerance_infeasible
            @logmsg OuterLoop "Converged on Infeasible Cost Tol."
            return true
        end
    end
    return false
end<|MERGE_RESOLUTION|>--- conflicted
+++ resolved
@@ -332,11 +332,8 @@
         print_row(logger,OuterLoop)
 
         push!(outer_updates,iter)
-<<<<<<< HEAD
 
         if converged; break end
-=======
->>>>>>> a5efcf8b
     end
     end
     ### END OUTER LOOP ###
@@ -401,13 +398,7 @@
             solver_feasible.state.second_order_dual_update = false
 
             # Resolve feasible problem with warm start
-<<<<<<< HEAD
             results_feasible, stats_feasible = _solve(solver_feasible,to_array(results_feasible.U),prevResults=results_feasible)
-=======
-            results_feasible, stats_feasible = _solve(solver_feasible,to_array(results_feasible.U))#,λ=results_feasible.λ)
-            # results_feasible, stats_feasible = _solve(solver_feasible,to_array(results_feasible.U),prevResults=results_feasible)
-
->>>>>>> a5efcf8b
 
             # Merge stats
             for key in keys(stats_feasible)
