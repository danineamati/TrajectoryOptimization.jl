--- conflicted
+++ resolved
@@ -734,18 +734,10 @@
     return nothing
 end
 
-<<<<<<< HEAD
 function outer_loop_update(results::ConstrainedIterResults,solver::Solver)::Nothing
     n,m,N = get_sizes(solver)
     p = length(results.C[1])  # number of constraints
     pI = solver.obj.pI  # number of inequality constraints
-=======
-
-function outer_loop_update(results::ConstrainedResultsStatic,solver::Solver,max_constraint::Float64=Inf)::Nothing
-    N = solver.N
-    p = length(results.C[1])
-    pI = solver.obj.pI
->>>>>>> c2fae4c1
 
     if solver.control_integration == :foh
         final_index = N
@@ -790,15 +782,9 @@
                 end
 
                 # penalty update for 'individual' scheme
-<<<<<<< HEAD
                 if  solver.opts.outer_loop_update == :individual
                     if abs(results.C[jj][ii]) <= solver.opts.τ*abs(results.C_prev[jj][ii])
                         results.MU[jj][ii] = min.(solver.opts.μ_max, solver.opts.γ_no*results.MU[jj][ii])
-=======
-                if solver.opts.outer_loop_update == :individual
-                    if abs(results.C[ii][jj]) <= solver.opts.τ*abs(results.C_prev[ii][jj])
-                        results.MU[ii][jj] = min.(solver.opts.μ_max, solver.opts.γ_no*results.MU[ii][jj])
->>>>>>> c2fae4c1
                     else
                         results.MU[jj][ii] = min.(solver.opts.μ_max, solver.opts.γ*results.MU[jj][ii])
                     end
@@ -888,11 +874,7 @@
     return nothing
 end
 
-<<<<<<< HEAD
 function outer_loop_update(results::UnconstrainedIterResults,solver::Solver)::Nothing
-=======
-function outer_loop_update(results::UnconstrainedResultsStatic,solver::Solver,max_constraint::Float64)::Nothing
->>>>>>> c2fae4c1
     return nothing
 end
 
