<<<<<<< HEAD
abstract type AbstractSolverOptions{T<:Real} end

mutable struct iLQRSolverOptions{T} <: AbstractSolverOptions{T}
=======
using Parameters

abstract type SolverOptionsNew{T<:Real} end

@with_kw mutable struct iLQRSolverOptions{T} <: SolverOptionsNew{T}
>>>>>>> 8e8d5894
    # Options
    "dJ < ϵ, cost convergence criteria for unconstrained solve or to enter outerloop for constrained solve"
    cost_tolerance::T = 1.0e-4

    "dJ < ϵ_int, intermediate cost convergence criteria to enter outerloop of constrained solve"
    cost_tolerance_intermediate::T = 1.0e-3

    "gradient type: :todorov, :feedforward"
    gradient_type::Symbol = :todorov

    "gradient_norm < ϵ, gradient norm convergence criteria"
    gradient_norm_tolerance::T = 1.0e-5

    "gradient_norm_int < ϵ, gradient norm intermediate convergence criteria"
    gradient_norm_tolerance_intermediate::T = 1.0e-5

    "iLQR iterations"
    iterations::Int = 500

    "restricts the total number of times a forward pass fails, resulting in regularization, before exiting"
    dJ_counter_limit::Int = 10

    "use square root method backward pass for numerical conditioning"
    square_root::Bool = false

    "forward pass approximate line search lower bound, 0 < line_search_lower_bound < line_search_upper_bound"
    line_search_lower_bound::T = 1.0e-8

    "forward pass approximate line search upper bound, 0 < line_search_lower_bound < line_search_upper_bound < ∞"
    line_search_upper_bound::T = 10.0

    "maximum number of backtracking steps during forward pass line search"
    iterations_linesearch::Int = 20

    # Regularization
    "initial regularization"
    bp_reg_initial::T = 0.0

    "regularization scaling factor"
    bp_reg_increase_factor::T = 1.6

    "maximum regularization value"
    bp_reg_max::T = 1.0e8

    "minimum regularization value"
    bp_reg_min::T = 1.0e-8

    "type of regularization- control: () + ρI, state: (S + ρI); see Synthesis and Stabilization of Complex Behaviors through Online Trajectory Optimization"
    bp_reg_type::Symbol = :control

    "additive regularization when forward pass reaches max iterations"
    bp_reg_fp::T = 10.0

    "type of matrix inversion for bp sqrt step"
    bp_sqrt_inv_type::Symbol = :pseudo

    "initial regularization for square root method"
    bp_reg_sqrt_initial::T = 1.0e-6

    "regularization scaling factor for square root method"
    bp_reg_sqrt_increase_factor::T = 10.0


    # Solver Numerical Limits
    "maximum cost value, if exceded solve will error"
    max_cost_value::T = 1.0e8

    "maximum state value, evaluated during rollout, if exceded solve will error"
    max_state_value::T = 1.0e8

    "maximum control value, evaluated during rollout, if exceded solve will error"
    max_control_value::T = 1.0e8
end

<<<<<<< HEAD
mutable struct ALSolverOptions{T} <: AbstractSolverOptions{T}
=======
@with_kw mutable struct ALSolverOptions{T} <: SolverOptionsNew{T}
    "unconstrained minimization solver"
    unconstrained_solver::SolverOptionsNew = iLQRSolverOptions{T}()

>>>>>>> 8e8d5894
    "max(constraint) < ϵ, constraint convergence criteria"
    constraint_tolerance::T = 1.0e-3

    "max(constraint) < ϵ_int, intermediate constraint convergence criteria"
    constraint_tolerance_intermediate::T = 1.0e-3

    "maximum outerloop updates"
    iterations::Int = 30

    "minimum Lagrange multiplier"
    dual_min::T = -1.0e8

    "maximum Lagrange multiplier"
    dual_max::T = 1.0e8

    "maximum penalty term"
    penalty_max::T = 1.0e8

    "initial penalty term"
    penalty_initial::T = 1.0

    "penalty update multiplier; penalty_scaling > 0"
    penalty_scaling::T = 10.0

    "penalty update multiplier when μ should not be update, typically 1.0 (or 1.0 + ϵ)"
    penalty_scaling_no::T = 1.0

    "ratio of current constraint to previous constraint violation; 0 < constraint_decrease_ratio < 1"
    constraint_decrease_ratio::T = 0.25

    "type of outer loop update (default, momentum, individual, accelerated)"
    outer_loop_update_type::Symbol = :default

    "determines how many iterations should pass before the penalty is updated (1 is every iteration)"
    penalty_update_frequency::Int = 1

    "numerical tolerance for constraint violation"
    active_constraint_tolerance::T = 0.0

    "perform only penalty updates (no dual updates) until constraint_tolerance_intermediate < ϵ_int"
    use_penalty_burnin::Bool = false
end

<<<<<<< HEAD
mutable struct ALTROSolverOptions{T} <: AbstractSolverOptions{T}
=======
@with_kw mutable struct ALTROSolverOptions{T} <: SolverOptionsNew{T}
>>>>>>> 8e8d5894
    ## Infeasible Start
    "infeasible control constraint tolerance"
    constraint_tolerance_infeasible::T = 1.0e-5

    "regularization term for infeasible controls"
    R_infeasible::T = 1.0

    "resolve feasible problem after infeasible solve"
    resolve_feasible::Bool = true

    "project infeasible solution into feasible space w/ BP, rollout"
    feasible_projection::Bool = true

    "initial penalty term for infeasible controls"
    penalty_initial_infeasible::T = 1.0

    "penalty update rate for infeasible controls"
    penalty_scaling_infeasible::T = 10.0

    # Minimum Time
    "regularization term for dt"
    R_minimum_time::T = 1.0

    "maximum allowable dt"
    max_dt::T = 1.0

    "minimum allowable dt"
    min_dt::T = 1.0e-3

    "initial guess for the length of the minimum time problem (in seconds)"
    minimum_time_tf_estimate::T = 0.0

    "initial guess for dt of the minimum time problem (in seconds)"
    minimum_time_dt_estimate::T = 0.0

    "initial penalty term for minimum time bounds constraints"
    penalty_initial_minimum_time_inequality::T = 1.0

    "initial penalty term for minimum time equality constraints"
    penalty_initial_minimum_time_equality::T = 1.0

    "penalty update rate for minimum time bounds constraints"
    penalty_scaling_minimum_time_inequality::T = 1.0

    "penalty update rate for minimum time equality constraints"
    penalty_scaling_minimum_time_equality::T = 1.0
end<|MERGE_RESOLUTION|>--- conflicted
+++ resolved
@@ -1,14 +1,8 @@
-<<<<<<< HEAD
-abstract type AbstractSolverOptions{T<:Real} end
-
-mutable struct iLQRSolverOptions{T} <: AbstractSolverOptions{T}
-=======
 using Parameters
 
 abstract type SolverOptionsNew{T<:Real} end
 
 @with_kw mutable struct iLQRSolverOptions{T} <: SolverOptionsNew{T}
->>>>>>> 8e8d5894
     # Options
     "dJ < ϵ, cost convergence criteria for unconstrained solve or to enter outerloop for constrained solve"
     cost_tolerance::T = 1.0e-4
@@ -83,14 +77,10 @@
     max_control_value::T = 1.0e8
 end
 
-<<<<<<< HEAD
-mutable struct ALSolverOptions{T} <: AbstractSolverOptions{T}
-=======
 @with_kw mutable struct ALSolverOptions{T} <: SolverOptionsNew{T}
     "unconstrained minimization solver"
     unconstrained_solver::SolverOptionsNew = iLQRSolverOptions{T}()
 
->>>>>>> 8e8d5894
     "max(constraint) < ϵ, constraint convergence criteria"
     constraint_tolerance::T = 1.0e-3
 
@@ -134,11 +124,7 @@
     use_penalty_burnin::Bool = false
 end
 
-<<<<<<< HEAD
-mutable struct ALTROSolverOptions{T} <: AbstractSolverOptions{T}
-=======
 @with_kw mutable struct ALTROSolverOptions{T} <: SolverOptionsNew{T}
->>>>>>> 8e8d5894
     ## Infeasible Start
     "infeasible control constraint tolerance"
     constraint_tolerance_infeasible::T = 1.0e-5
