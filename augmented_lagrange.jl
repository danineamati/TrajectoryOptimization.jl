using RigidBodyDynamics
using ForwardDiff
using Plots
using Base.Test

function infeasible_bias(solver::Solver,x0::Array{Float64,2})
    u = zeros(solver.model.m,solver.N-1)
    bias(solver,x0,u)
end

function infeasible_bias(solver::Solver,x0::Array{Float64,2},u::Array{Float64,2})
    b = zeros(solver.model.n,solver.N-1)
    x = zeros(solver.model.n,solver.N)
    x[:,1] = x0[:,1]
    for k = 1:solver.N-1
        if solver.opts.inplace_dynamics
            solver.fd(view(x,:,k+1),x[:,k],u[:,k])
        else
            x[:,k+1] = solver.fd(x[:,k],u[:,k])
        end
        b[:,k] = x0[:,k+1] - x[:,k+1]
        x[:,k+1] .+= b[:,k]
    end
    x, b
end

# function rollout!(res::SolverResults,solver::Solver;infeasible::Bool=false)
#     X = res.X; U = res.U
#
#     X[:,1] = solver.obj.x0
#     for k = 1:solver.N-1
#         if solver.opts.inplace_dynamics
#             solver.fd(view(X,:,k+1), X[:,k], U[1:solver.model.m,k])
#         else
#             X[:,k+1] = solver.fd(X[:,k], U[1:solver.model.m,k])
#         end
#         if infeasible
#             X[:,k+1] .+= U[solver.model.m+1:end,k]
#         end
#     end
# end

function rollout!(res::SolverResults,solver::Solver,alpha::Float64;infeasible::Bool=false)
    # pull out solver/result values
    N = solver.N
    X = res.X; U = res.U; K = res.K; d = res.d; X_ = res.X_; U_ = res.U_

    X_[:,1] = solver.obj.x0;
    for k = 2:N
        delta = X_[:,k-1] - X[:,k-1]
        U_[:, k-1] = U[:, k-1] - K[:,:,k-1]*delta - alpha*d[:,k-1]

        if solver.opts.inplace_dynamics
            solver.fd(view(X_,:,k) ,X_[:,k-1], U_[1:solver.model.m,k-1])
        else
            X_[:,k] = solver.fd(X_[:,k-1], U_[1:solver.model.m,k-1])
        end

        if infeasible
            X_[:,k] .+= U_[solver.model.m+1:end,k-1]
        end

        if ~all(isfinite, X_[:,k]) || ~all(isfinite, U_[:,k-1])
            return false
        end
    end
    return true
end

# overloaded cost function to accomodate Augmented Lagrance method
function cost(solver::Solver, res::ConstrainedResults, X::Array{Float64,2}, U::Array{Float64,2}; infeasible::Bool=false)
    J = cost(solver, X, U, infeasible=infeasible)
    for k = 1:solver.N-1
        J += 0.5*(res.C[:,k]'*res.Iμ[:,:,k]*res.C[:,k] + res.LAMBDA[:,k]'*res.C[:,k])
    end
    J += 0.5*(res.CN'*res.IμN*res.CN + res.λN'*res.CN)
    return J
end

function cost(solver::Solver,X::Array{Float64,2},U::Array{Float64,2};infeasible::Bool=false)
    # pull out solver/objective values
    N = solver.N; Q = solver.obj.Q;xf = solver.obj.xf; Qf = solver.obj.Qf

    if infeasible
        R = solver.obj.R[1,1]*eye(solver.model.m+solver.model.n)
        R[1:solver.model.m,1:solver.model.m] = solver.obj.R
    else
        R = solver.obj.R
    end

    J = 0.0
    for k = 1:N-1
      J += 0.5*(X[:,k] - xf)'*Q*(X[:,k] - xf) + 0.5*U[:,k]'*R*U[:,k]
    end
    J += 0.5*(X[:,N] - xf)'*Qf*(X[:,N] - xf)
    return J
end

function forwardpass!(res::ConstrainedResults, solver::Solver, v1::Float64, v2::Float64, c_fun::Function;infeasible::Bool=false)

    # Pull out values from results
    X = res.X
    U = res.U
    K = res.K
    d = res.d
    X_ = res.X_
    U_ = res.U_
    C = res.C
    Iμ = res.Iμ
    LAMBDA = res.LAMBDA
    MU = res.MU

    # Compute original cost
    # J_prev = cost(solver, X, U, C, Iμ, LAMBDA)
    J_prev = cost(solver, res, X, U, infeasible=infeasible)

    #pI = 2*solver.model.m # TODO change this
    pI = solver.obj.pI

    J = Inf
    alpha = 1.0
    iter = 0
    dV = Inf
    z = 0.

    while z < solver.opts.c1 || z > solver.opts.c2
        rollout!(res,solver,alpha,infeasible=infeasible)

        # Calcuate cost
        # update_constraints!(C,Iμ,c_fun,X_,U_,LAMBDA,MU,pI)
        update_constraints!(res,c_fun,pI,X_,U_)
        # J = cost(solver, X_, U_, C, Iμ, LAMBDA)
        J = cost(solver, res, X_, U_, infeasible=infeasible)

        dV = alpha*v1 + (alpha^2)*v2/2.
        z = (J_prev - J)/dV[1,1]
        if iter < 10
            alpha = alpha/2.
        else
            alpha = alpha/10.
        end
        iter = iter + 1

        if iter > solver.opts.iterations_linesearch
            if solver.opts.verbose
                println("max iterations (forward pass)")
            end
            break
        end
        iter += 1
    end

    if solver.opts.verbose
        max_c = max_violation(res)
        println("New cost: $J")
        println("- constraint violation: $max_c")
        println("- Expected improvement: $(dV[1])")
        println("- Actual improvement: $(J_prev-J)")
        println("- (z = $z)\n")
    end

    return J

end

function backwardpass!(res::ConstrainedResults, solver::Solver, constraint_jacobian::Function;infeasible::Bool=false)
    N = solver.N
    n = solver.model.n
    m = solver.model.m
    Q = solver.obj.Q

    if infeasible
        R = solver.obj.R[1,1]*eye(m+n)
        R[1:m,1:m] = solver.obj.R
    else
        R = solver.obj.R
    end

    xf = solver.obj.xf
    Qf = solver.obj.Qf

    # pull out values from results
    X = res.X; U = res.U; K = res.K; d = res.d; C = res.C; Iμ = res.Iμ; LAMBDA = res.LAMBDA

    Cx, Cu = constraint_jacobian(res.X[:,N])
    S = Qf + Cx'*res.IμN*Cx
    s = Qf*(X[:,N] - xf) + + Cx'*res.IμN*res.CN + Cx'*res.λN
    v1 = 0.
    v2 = 0.

    mu = 0.
    k = N-1
    while k >= 1
        lx = Q*(X[:,k] - xf)
        lu = R*(U[:,k])
        lxx = Q
        luu = R

        if infeasible
            fx, fu = solver.F(X[:,k], U[1:m,k])
            fu = [fu eye(n)]
        else
            fx, fu = solver.F(X[:,k], U[:,k])
        end

        Qx = lx + fx'*s
        Qu = lu + fu'*s
        Qxx = lxx + fx'*S*fx
        Quu = Hermitian(luu + fu'*(S + mu*eye(n))*fu)
        Qux = fu'*(S + mu*eye(n))*fx

        # regularization
        if ~isposdef(Quu)
            mu = mu + solver.opts.mu_regularization;
            k = N-1
            if solver.opts.verbose
                println("regularized")
            end
        end

        # Constraints
        Cx, Cu = constraint_jacobian(X[:,k], U[:,k])
        Qx += Cx'*Iμ[:,:,k]*C[:,k] + Cx'*LAMBDA[:,k]
        Qu += Cu'*Iμ[:,:,k]*C[:,k] + Cu'*LAMBDA[:,k]
        Qxx += Cx'*Iμ[:,:,k]*Cx
        Quu += Cu'*Iμ[:,:,k]*Cu
        Qux += Cu'*Iμ[:,:,k]*Cx
        K[:,:,k] = Quu\Qux
        d[:,k] = Quu\Qu
        s = (Qx' - Qu'*K[:,:,k] + d[:,k]'*Quu*K[:,:,k] - d[:,k]'*Qux)'
        S = Qxx + K[:,:,k]'*Quu*K[:,:,k] - K[:,:,k]'*Qux - Qux'*K[:,:,k]

        # terms for line search
        v1 += float(d[:,k]'*Qu)[1]
        v2 += float(d[:,k]'*Quu*d[:,k])

        k = k - 1;
    end
    return v1, v2
end

function update_constraints!(res::ConstrainedResults, c::Function, pI::Int, X::Array, U::Array)::Void
    p,N = size(res.C)
    N += 1 # since C is size p x N-1
    for k = 1:N-1
        res.C[:,k] = c(X[:,k], U[:,k])
        for j = 1:pI
            if res.C[j,k] < 0. || res.LAMBDA[j,k] < 0.
                res.Iμ[j,j,k] = res.MU[j,k]
            else
                res.Iμ[j,j,k] = 0.
            end
        end
        for j = pI+1:p
            res.Iμ[j,j,k] = res.MU[j,k]
        end
    end
    # Terminal constraint
    res.CN .= c(X[:,N])
    res.IμN .= diagm(res.μN)
    return nothing # TODO allow for more general terminal constraint
end

"""
    generate_constraint_functions(obj)
Generate the constraints function C(x,u) and a function to compute the jacobians
Cx, Cu = Jc(x,u) from a `ConstrainedObjective` type. Automatically stacks inequality
and equality constraints and takes jacobians of custom functions with `ForwardDiff`.

Stacks the constraints as follows:
[upper control inequalities
 lower control inequalities
 upper state inequalities
 lower state inequalities
 general inequalities
 general equalities
 (control equalities for infeasible start)]
"""
function generate_constraint_functions(obj::ConstrainedObjective;infeasible::Bool=false)
    m = size(obj.R,1)
    n = length(obj.x0)

    p = obj.p
    pI = obj.pI
    pE = p-pI
    pE_c = pE  # custom equality constraints

    if infeasible
        p += n
        pE += n
        m_aug = m + n
    end

    u_min_active = isfinite.(obj.u_min)
    u_max_active = isfinite.(obj.u_max)
    x_min_active = isfinite.(obj.x_min)
    x_max_active = isfinite.(obj.x_max)

    # Inequality on control
    pI_u_max = count(u_max_active)
    pI_u = pI_u_max + count(u_min_active)
    cI_u = zeros(pI_u)
    function c_control(x,u)
        [(obj.u_max - u)[u_max_active];
         (u - obj.u_min)[u_min_active]]
    end

    # Inequality on state
    pI_x_max = count(x_max_active)
    pI_x = pI_x_max + count(x_min_active)
    function c_state(x,u)
        [(obj.x_max - x)[x_max_active];
         (x - obj.x_min)[x_min_active]]
    end

    # Custom constraints
    pI_c = pI - pI_x - pI_u
    # TODO add custom constraints

    # Form inequality constraint
    CI = zeros(pI)
    function cI(x,u)
        CI[1:pI_u] = c_control(x,u)
        CI[(1:pI_x)+pI_u] = c_state(x,u)
        CI[(1:pI_c)+pI_u+pI_x] = obj.cI(x,u)
        return CI
    end

    # Augment functions together
    C = zeros(p)
    function c_fun(x,u)
        C[1:pI] = cI(x,u[1:m])
        C[(1:pE_c)+pI] = obj.cE(x,u[1:m])
        if infeasible
            C[pI+pE_c+1:end] = u[m+1:end]
        end
        return C
    end

    # TODO make this more general
    function c_fun(x)
        x - obj.xf
    end

    ### Jacobians ###
    # Declare known jacobians
    fx_control = zeros(pI_u,n)
    fx_state = zeros(pI_x,n)
    fx_state[1:pI_x_max, :] = -eye(pI_x)
    fx_state[1+pI_x_max:end,:] = eye(pI_x)
    fx = zeros(p,n)

    if infeasible
        fx_infeasible = zeros(n,n)
        fu_infeasible = zeros(n,m_aug)
        fu_infeasible[:,m+1:end] = eye(n)
        fu_control = zeros(pI_u,m_aug)
        fu_control[1:pI_u_max, 1:m] = -eye(m)
        fu_control[1+pI_u_max:end, 1:m] = eye(m)
        fu_state = zeros(pI_x,m_aug)
        fu = zeros(p,m_aug)
    else
        fu_control = zeros(pI_u,m)
        fu_control[1:pI_u_max,:] = -eye(m)
        fu_control[1+pI_u_max:end,:] = eye(m)
        fu_state = zeros(pI_x,m)
        fu = zeros(p,m)
    end

    fx_N = eye(n)  # Jacobian of final state

    function constraint_jacobian(x::Array,u::Array)
        fx[1:pI_u, :] = fx_control
        fu[1:pI_u, :] = fu_control
        fx[(1:pI_x)+pI_u, :] = fx_state
        fu[(1:pI_x)+pI_u, :] = fu_state
        # F_aug = F([x;u]) # TODO handle general constraints
        # fx = F_aug[:,1:n]
        # fu = F_aug[:,n+1:n+m]

        if infeasible
            fx[pI+pE_c+1:end,:] = fx_infeasible
            fu[pI+pE_c+1:end,:] = fu_infeasible
        end
        return fx, fu
    end

    function constraint_jacobian(x::Array)
        return fx_N
    end

    return c_fun, constraint_jacobian
end

<<<<<<< HEAD
"""
    max_violation(results,inds)
Compute the maximum constraint violation. Inactive inequality constraints are
not counted (masked by the Iμ matrix). For speed, the diagonal indices can be
precomputed and passed in.
"""
function max_violation(results::ConstrainedResults,inds=CartesianIndex.(indices(results.Iμ,1),indices(results.Iμ,2)))
    maximum(abs.(results.C.*(results.Iμ[inds,:] .!= 0)))
end

=======
# function solve_al(solver::iLQR.Solver,U0::Array{Float64,2})
#     N = solver.N
#     n = solver.model.n
#     m = solver.model.m
#     J = 0.
#
#     ### Constraints
#     p = solver.obj.p
#     pI = solver.obj.pI
#
#     results = ConstrainedResults(n,m,p,N)
#     results.U .= U0
#     X = results.X; X_ = results.X_
#     U = results.U; U_ = results.U_
#
#     c_fun, constraint_jacobian = generate_constraint_functions(solver.obj)
#
#     ### SOLVER
#     # initial roll-out
#     X[:,1] = solver.obj.x0
#     rollout!(results,solver)
#
#     # Outer Loop
#     for k = 1:solver.opts.iterations_outerloop
#
#         update_constraints!(results,c_fun,pI,X,U)
#         J_prev = cost(solver, results, X, U)
#         if solver.opts.verbose
#             println("Cost ($k): $J_prev\n")
#         end
#
#         for i = 1:solver.opts.iterations
#             if solver.opts.verbose
#                 println("--Iteration: $k-($i)--")
#             end
#             v1, v2 = backwardpass!(results, solver, constraint_jacobian)
#             J = forwardpass!(results, solver, v1, v2, c_fun)
#             X .= X_
#             U .= U_
#             dJ = copy(abs(J-J_prev))
#             J_prev = copy(J)
#
#             if dJ < solver.opts.eps
#                 if solver.opts.verbose
#                     println("   eps criteria met at iteration: $i\n")
#                 end
#                 break
#             end
#         end
#
#         # Outer Loop - update lambda, mu
#         outer_loop_update(results,solver)
#     end
#
#     return results
#
# end
>>>>>>> dbb09a49
function solve_al(solver::iLQR.Solver,U0::Array{Float64,2})
    solve_al(solver,zeros(solver.model.n,solver.N),U0,infeasible=false)
end

function solve_al(solver::iLQR.Solver,X0::Array{Float64,2},U0::Array{Float64,2};infeasible::Bool=true)
    N = solver.N
    n = solver.model.n
    m = solver.model.m
    p = solver.obj.p
    pI = solver.obj.pI
    J = 0.
    infeasible=infeasible

    if infeasible
        _, b = infeasible_bias(solver,X0,U0)
        m += n
        p += n
    end

    results = ConstrainedResults(n,m,p,N)
    if infeasible
        solver.obj.x0 = X0[:,1] # not sure this needs to be the case
        results.X .= X0
        results.U .= [U0; b]
    else
        results.U .= U0
    end

    X = results.X
    U = results.U
    X_ = results.X_
    U_ = results.U_

<<<<<<< HEAD
    # Indices for diagonal elements of Iμ matrix
    diag_inds = CartesianIndex.(indices(results.Iμ,1),indices(results.Iμ,2))


    ### SOLVER
    # initial roll-out
    X[:,1] = solver.obj.x0
    rollout!(results,solver)
=======
    c_fun, constraint_jacobian = generate_constraint_functions(solver.obj,infeasible=infeasible)

    ### SOLVER
    if !infeasible
        X[:,1] = solver.obj.x0
        rollout!(results,solver)
    end
>>>>>>> dbb09a49

    # Outer Loop
    for k = 1:solver.opts.iterations_outerloop
        update_constraints!(results,c_fun,pI,X,U)
        J_prev = cost(solver, results, X, U, infeasible=infeasible)
        if solver.opts.verbose
            println("Cost ($k): $J_prev\n")
        end

        for i = 1:solver.opts.iterations
            if solver.opts.verbose
                println("--Iteration: $k-($i)--")
            end
            v1, v2 = backwardpass!(results, solver, constraint_jacobian,infeasible=infeasible)
            J = forwardpass!(results, solver, v1, v2, c_fun,infeasible=infeasible)
            X .= X_
            U .= U_
            dJ = copy(abs(J-J_prev))
            J_prev = copy(J)

            if dJ < solver.opts.eps
                if solver.opts.verbose
                    println("   eps criteria met at iteration: $i\n")
                end
                break
            end
        end

        # Outer Loop - update lambda, mu
<<<<<<< HEAD
        outer_loop_update(results)
        if max_c < solver.opts.eps_constraint
            if solver.opts.verbose
                println("\teps constraint criteria met at outer iteration: $k\n")
            end
        end
=======
        outer_loop_update(results,solver)
>>>>>>> dbb09a49
    end

    return results

end

function outer_loop_update(results::ConstrainedResults,solver::Solver)::Void
    p,N = size(results.C)
    N += 1
    for jj = 1:N-1
        for ii = p
            if ii <= solver.obj.pI
                results.LAMBDA[ii,jj] .+= results.MU[ii,jj]*min(results.C[ii,jj],0)
            else
                results.LAMBDA[ii,jj] .+= results.MU[ii,jj]*results.C[ii,jj]
            end
            results.MU[ii,jj] .+= solver.opts.mu_al_update
        end
    end
    results.λN .+= results.μN.*results.CN
    results.μN .+= solver.opts.mu_al_update
    return nothing
end<|MERGE_RESOLUTION|>--- conflicted
+++ resolved
@@ -392,7 +392,6 @@
     return c_fun, constraint_jacobian
 end
 
-<<<<<<< HEAD
 """
     max_violation(results,inds)
 Compute the maximum constraint violation. Inactive inequality constraints are
@@ -403,65 +402,6 @@
     maximum(abs.(results.C.*(results.Iμ[inds,:] .!= 0)))
 end
 
-=======
-# function solve_al(solver::iLQR.Solver,U0::Array{Float64,2})
-#     N = solver.N
-#     n = solver.model.n
-#     m = solver.model.m
-#     J = 0.
-#
-#     ### Constraints
-#     p = solver.obj.p
-#     pI = solver.obj.pI
-#
-#     results = ConstrainedResults(n,m,p,N)
-#     results.U .= U0
-#     X = results.X; X_ = results.X_
-#     U = results.U; U_ = results.U_
-#
-#     c_fun, constraint_jacobian = generate_constraint_functions(solver.obj)
-#
-#     ### SOLVER
-#     # initial roll-out
-#     X[:,1] = solver.obj.x0
-#     rollout!(results,solver)
-#
-#     # Outer Loop
-#     for k = 1:solver.opts.iterations_outerloop
-#
-#         update_constraints!(results,c_fun,pI,X,U)
-#         J_prev = cost(solver, results, X, U)
-#         if solver.opts.verbose
-#             println("Cost ($k): $J_prev\n")
-#         end
-#
-#         for i = 1:solver.opts.iterations
-#             if solver.opts.verbose
-#                 println("--Iteration: $k-($i)--")
-#             end
-#             v1, v2 = backwardpass!(results, solver, constraint_jacobian)
-#             J = forwardpass!(results, solver, v1, v2, c_fun)
-#             X .= X_
-#             U .= U_
-#             dJ = copy(abs(J-J_prev))
-#             J_prev = copy(J)
-#
-#             if dJ < solver.opts.eps
-#                 if solver.opts.verbose
-#                     println("   eps criteria met at iteration: $i\n")
-#                 end
-#                 break
-#             end
-#         end
-#
-#         # Outer Loop - update lambda, mu
-#         outer_loop_update(results,solver)
-#     end
-#
-#     return results
-#
-# end
->>>>>>> dbb09a49
 function solve_al(solver::iLQR.Solver,U0::Array{Float64,2})
     solve_al(solver,zeros(solver.model.n,solver.N),U0,infeasible=false)
 end
@@ -495,16 +435,6 @@
     X_ = results.X_
     U_ = results.U_
 
-<<<<<<< HEAD
-    # Indices for diagonal elements of Iμ matrix
-    diag_inds = CartesianIndex.(indices(results.Iμ,1),indices(results.Iμ,2))
-
-
-    ### SOLVER
-    # initial roll-out
-    X[:,1] = solver.obj.x0
-    rollout!(results,solver)
-=======
     c_fun, constraint_jacobian = generate_constraint_functions(solver.obj,infeasible=infeasible)
 
     ### SOLVER
@@ -512,7 +442,6 @@
         X[:,1] = solver.obj.x0
         rollout!(results,solver)
     end
->>>>>>> dbb09a49
 
     # Outer Loop
     for k = 1:solver.opts.iterations_outerloop
@@ -542,16 +471,12 @@
         end
 
         # Outer Loop - update lambda, mu
-<<<<<<< HEAD
-        outer_loop_update(results)
+        outer_loop_update(results,solver)
         if max_c < solver.opts.eps_constraint
             if solver.opts.verbose
                 println("\teps constraint criteria met at outer iteration: $k\n")
             end
         end
-=======
-        outer_loop_update(results,solver)
->>>>>>> dbb09a49
     end
 
     return results
