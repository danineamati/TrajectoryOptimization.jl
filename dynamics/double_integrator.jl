--- conflicted
+++ resolved
@@ -170,11 +170,7 @@
     return nothing
 end
 
-<<<<<<< HEAD
 double_integrator_admm = Model(double_integrator_constrained_system!,N,M)
-=======
-model_admm = Model(double_integrator_constrained_system!,N,M)
->>>>>>> e3493de7
 
 tf = 1.0
 y0 = [0.;1.]
@@ -236,6 +232,13 @@
 end
 n1,m1 = 4,4
 n2,m2 = 4,2
-N = n1+n2
+N = n1+n2    # Get problem sizes
+    n = res.n[b]
+    m = res.m[b]
+
+    N = solver.N
+    dt = solver.dt
+
+    X = res.X; U = res.U
 M = m1 + m2
 model_admm2 = Model(double_integrator_constrained_system2!,N,M)