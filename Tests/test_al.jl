include("../iLQR.jl")
include("../dynamics.jl")
using iLQR
using Dynamics
using Plots
using BenchmarkTools


solver = iLQR.Solver(Dynamics.pendulum...,dt=0.1)
solver.opts.verbose = true

# Regular dynamics
U = ones(solver.model.m, solver.N-1)
@time results = iLQR.solve(solver,U)

# In place dynamics
opt = iLQR.SolverOptions()
opt.inplace_dynamics = true
obj_uncon = Dynamics.pendulum[2]
obj = iLQR.ConstrainedObjective(obj_uncon, u_min=-2, u_max=2)
model! = iLQR.Model(Dynamics.pendulum_dynamics!,2,1)
obj_uncon = Dynamics.pendulum[2]


# Unconstrained problem
solver = iLQR.Solver(model!, obj_uncon,dt=0.1,opts=opt)
<<<<<<< HEAD
@time results_uncon = iLQR.solve(solver, U)
=======
@time results_c = iLQR.solve(solver, U)
>>>>>>> dbb09a49
solver.opts.verbose = false
@btime iLQR.solve(solver, U)


# Constrained problem
obj = iLQR.ConstrainedObjective(obj_uncon, u_min=-2, u_max=2)
solver! = iLQR.Solver(model!,obj,dt=0.1,opts=opt)
solver!.obj.Qf .= eye(2)*100.0
solver!.opts.verbose = true
# @enter iLQR.solve_al(solver!,U)
<<<<<<< HEAD
@time results = iLQR.solve(solver!,U)
solver!.opts.verbose = false
@btime iLQR.solve(solver!,U)
@profile results= iLQR.solve(solver!,U)
=======
@time results_c = iLQR.solve(solver!,U)
solver!.opts.verbose = false
# @btime xc, uc = iLQR.solve(solver!,U)
# @profile xc, uc = iLQR.solve(solver!,U)
>>>>>>> dbb09a49

solver = iLQR.Solver(model!, obj_uncon, dt=0.1, opts=opt)
@time results = iLQR.solve(solver,U)
@btime results = iLQR.solve(solver,U)


plot(xc',label=["pos (constrained)", "vel (constrained)"], color=[:red :blue])
plot!(x1',label=["pos (constrained)" "vel (constrained)"], color=[:red :blue], width=2)
plot(uc',label="constrained")
plot!(u1',label="unconstrained")

### infeasible start
opts = iLQR.SolverOptions()
opts.inplace_dynamics = true
obj_uncon = Dynamics.pendulum[2]
model! = iLQR.Model(Dynamics.pendulum_dynamics!,2,1)

obj = iLQR.ConstrainedObjective(obj_uncon, u_min=-2, u_max=2)
solver! = iLQR.Solver(model!,obj,dt=0.1,opts=opts)
solver!.opts.verbose = true
U = ones(solver!.model.m, solver!.N-1)
U_ = ones(solver!.model.m+solver!.model.n,solver!.N-1)
X = ones(solver!.model.n, solver!.N)

results = iLQR.solve_al(solver!,X,U)
results2 = iLQR.solve_al(solver!,U)
#@time results_c = iLQR.solve(solver!,U)
###

# c_fun, constraint_jacobian = iLQR.generate_constraint_functions(obj,infeasible=true)
# c_fun(7*ones(2,1),3.5*ones(3,1))
# constraint_jacobian(7*ones(2,1),3.5*ones(3,1))
# Xb, b= iLQR.infeasible_bias(solver!,X,U)
# iLQR.cost(solver!,X,U_,infeasible=true)
#
# plot(results.X')
# println(results.X[:,end])
# plot(results.U')
# iLQR.rollout!(solver!,Xb,U_,infeasible=true)
#
# results.C<|MERGE_RESOLUTION|>--- conflicted
+++ resolved
@@ -24,11 +24,7 @@
 
 # Unconstrained problem
 solver = iLQR.Solver(model!, obj_uncon,dt=0.1,opts=opt)
-<<<<<<< HEAD
 @time results_uncon = iLQR.solve(solver, U)
-=======
-@time results_c = iLQR.solve(solver, U)
->>>>>>> dbb09a49
 solver.opts.verbose = false
 @btime iLQR.solve(solver, U)
 
@@ -39,17 +35,10 @@
 solver!.obj.Qf .= eye(2)*100.0
 solver!.opts.verbose = true
 # @enter iLQR.solve_al(solver!,U)
-<<<<<<< HEAD
 @time results = iLQR.solve(solver!,U)
 solver!.opts.verbose = false
 @btime iLQR.solve(solver!,U)
 @profile results= iLQR.solve(solver!,U)
-=======
-@time results_c = iLQR.solve(solver!,U)
-solver!.opts.verbose = false
-# @btime xc, uc = iLQR.solve(solver!,U)
-# @profile xc, uc = iLQR.solve(solver!,U)
->>>>>>> dbb09a49
 
 solver = iLQR.Solver(model!, obj_uncon, dt=0.1, opts=opt)
 @time results = iLQR.solve(solver,U)
